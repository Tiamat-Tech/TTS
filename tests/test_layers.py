--- conflicted
+++ resolved
@@ -38,12 +38,8 @@
 
 
 class DecoderTests(unittest.TestCase):
-<<<<<<< HEAD
     @staticmethod
     def test_in_out():
-        layer = Decoder(in_features=256, memory_dim=80, r=2, memory_size=4, attn_windowing=False, attn_norm="sigmoid") #FIXME: several missing required parameters for Decoder ctor
-=======
-    def test_in_out(self):
         layer = Decoder(
             in_features=256,
             memory_dim=80,
@@ -58,7 +54,6 @@
             forward_attn_mask=True,
             location_attn=True,
             separate_stopnet=True)
->>>>>>> 4336e1d3
         dummy_input = T.rand(4, 8, 256)
         dummy_memory = T.rand(4, 2, 80)
 
